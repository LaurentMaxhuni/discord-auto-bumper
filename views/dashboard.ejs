<!doctype html>
<html>
<head>
  <meta charset="utf-8">
  <meta name="viewport" content="width=device-width, initial-scale=1">
  <title>Discord Bump Dashboard</title>
  <link rel="stylesheet" href="/style.css">
</head>
<body class="dashboard">
  <header class="topbar">
    <a class="brand" href="/">AutoBump</a>
    <nav class="nav-links">
      <a href="/">Home</a>
      <a href="/terms">Terms</a>
      <a href="/privacy">Privacy</a>
    </nav>
    <div class="user">
      <span class="chip">Logged in as <strong><%= user.username %></strong></span>
      <a class="btn small secondary" href="/logout">Logout</a>
    </div>
  </header>

  <main>
    <section class="card">
      <div class="card-heading">
        <div>
          <h2>Servers</h2>
          <p class="muted">Select a server to adjust scheduling and trigger bumps instantly.</p>
        </div>
      </div>
      <div id="guilds" class="grid"></div>
    </section>

    <section class="card" id="config-section" hidden>
      <div class="card-heading">
        <div>
          <h2 id="guildTitle">Configure</h2>
          <p class="muted">Fine tune automation, then launch the partner bot's /bump right from here.</p>
        </div>
        <button id="bumpBtn" class="accent" disabled>Trigger /bump</button>
      </div>
      <div class="field-grid">
        <label>Channel
          <select id="channels"></select>
        </label>
        <label>Interval (minutes)
          <input id="interval" type="number" min="1" value="120">
        </label>
        <label>Message
          <input id="message" type="text" maxlength="2000" value="Bumped! 🚀">
        </label>
      </div>
      <div class="row">
        <button id="saveBtn">Save Schedule</button>
        <button id="removeBtn" class="danger">Remove Schedule</button>
      </div>
      <div id="status" class="status"></div>
    </section>
  </main>

  <script>
    const guildsEl = document.getElementById('guilds');
    const configSection = document.getElementById('config-section');
    const guildTitle = document.getElementById('guildTitle');
    const channelsEl = document.getElementById('channels');
    const intervalEl = document.getElementById('interval');
    const messageEl = document.getElementById('message');
    const saveBtn = document.getElementById('saveBtn');
    const removeBtn = document.getElementById('removeBtn');
    const bumpBtn = document.getElementById('bumpBtn');
    const statusEl = document.getElementById('status');
    let selectedGuild = null;
    let selectedConfig = null;

    function renderStatus(variant, title, description = '') {
      statusEl.innerHTML = `
        <div class="embed embed--${variant}">
          <div class="embed-title">${title}</div>
          ${description ? `<div class="embed-desc">${description}</div>` : ''}
        </div>
      `;
    }

    function clearStatus() {
      statusEl.innerHTML = '';
    }
<<<<<<< HEAD

    function setConfigDisabled(disabled) {
      [channelsEl, intervalEl, messageEl].forEach(el => {
        el.disabled = disabled;
      });
      saveBtn.disabled = disabled;
      removeBtn.disabled = disabled;
      if (disabled) {
        bumpBtn.disabled = true;
      }
    }
=======
>>>>>>> cacb2219

    async function loadGuilds() {
      const r = await fetch('/api/guilds');
      const data = await r.json();
      guildsEl.innerHTML = '';
      data.guilds.forEach(g => {
        const div = document.createElement('div');
        div.className = 'guild' + (g.installed ? '' : ' guild--missing');
        div.innerHTML = `
          <span>${g.name || g.id}</span>
          ${g.installed ? '' : '<span class="badge">Add bot</span>'}
        `;
        div.onclick = () => selectGuild(g, data.config[g.id]);
        guildsEl.appendChild(div);
      });
    }

    async function selectGuild(g, cfg) {
      selectedGuild = g;
      selectedConfig = cfg || null;
      guildTitle.textContent = 'Configure: ' + (g.name || g.id);
      configSection.hidden = false;
      clearStatus();
<<<<<<< HEAD
=======

      const rc = await fetch('/api/channels?guild_id=' + g.id);
      const data = await rc.json();
      channelsEl.innerHTML = '';
      data.channels.forEach(ch => {
        const opt = document.createElement('option');
        opt.value = ch.id;
        opt.textContent = ch.name;
        channelsEl.appendChild(opt);
      });
>>>>>>> cacb2219

      if (!g.installed) {
        setConfigDisabled(true);
        channelsEl.innerHTML = '';
        intervalEl.value = cfg?.intervalMinutes || 120;
        messageEl.value = cfg?.message || 'Bumped! 🚀';
        renderStatus(
          'warning',
          'Add AutoBump to continue',
          `This server doesn't have the AutoBump bot yet. <a href="${g.inviteUrl}" target="_blank" rel="noopener">Invite the bot</a> to relay the /bump command.`
        );
        return;
      }

      setConfigDisabled(true);
      renderStatus('info', 'Loading channels…', 'Retrieving text channels where the bot can run /bump.');
      try {
        const rc = await fetch('/api/channels?guild_id=' + g.id);
        if (!rc.ok) {
          const errBody = await rc.json().catch(() => ({}));
          throw new Error(errBody.error || 'Unable to fetch channels.');
        }
        const data = await rc.json();
        channelsEl.innerHTML = '';
        data.channels.forEach(ch => {
          const opt = document.createElement('option');
          opt.value = ch.id;
          opt.textContent = ch.name;
          channelsEl.appendChild(opt);
        });

        if (cfg) {
          channelsEl.value = cfg.channelId;
          intervalEl.value = cfg.intervalMinutes || 120;
          messageEl.value = cfg.message || 'Bumped! 🚀';
        } else {
          intervalEl.value = 120;
          messageEl.value = 'Bumped! 🚀';
        }

        clearStatus();
        setConfigDisabled(false);
        bumpBtn.disabled = !channelsEl.value;
      } catch (err) {
        renderStatus('error', 'Channel load failed', err.message || 'Please try again later.');
      }

      bumpBtn.disabled = !channelsEl.value;
    }

    channelsEl.onchange = () => {
<<<<<<< HEAD
      if (!channelsEl.disabled) {
        bumpBtn.disabled = !channelsEl.value;
      }
=======
      bumpBtn.disabled = !channelsEl.value;
>>>>>>> cacb2219
    };

    saveBtn.onclick = async () => {
      if (!selectedGuild) return;
      if (!selectedGuild.installed) {
        renderStatus('warning', 'Invite the bot first', 'Add AutoBump to this server to configure schedules.');
        return;
      }
      const body = {
        guildId: selectedGuild.id,
        channelId: channelsEl.value,
        intervalMinutes: Number(intervalEl.value) || 120,
        message: messageEl.value
      };
      renderStatus('info', 'Saving configuration…', 'Updating your automatic bump schedule.');
      const r = await fetch('/api/save', { method: 'POST', headers: { 'Content-Type': 'application/json' }, body: JSON.stringify(body) });
      const data = await r.json();
      if (data.ok) {
        selectedConfig = data.config;
        renderStatus('success', 'Schedule saved!', 'Your bump schedule is active and will use the external /bump command.');
        bumpBtn.disabled = !channelsEl.value;
      } else {
        renderStatus('error', 'Save failed', data.error || 'Please try again.');
      }
    };

    removeBtn.onclick = async () => {
      if (!selectedGuild) return;
<<<<<<< HEAD
      if (!selectedGuild.installed) {
        renderStatus('warning', 'Invite the bot first', 'Add AutoBump before managing automation for this server.');
        return;
      }
=======
>>>>>>> cacb2219
      renderStatus('info', 'Removing schedule…');
      const r = await fetch('/api/remove', { method: 'POST', headers: { 'Content-Type': 'application/json' }, body: JSON.stringify({ guildId: selectedGuild.id }) });
      const data = await r.json();
      if (data.ok) {
        selectedConfig = null;
        bumpBtn.disabled = !channelsEl.value;
        renderStatus('success', 'Schedule removed', 'Automation is turned off for this server.');
      } else {
        renderStatus('error', 'Removal failed', data.error || 'Please try again.');
      }
    };

    bumpBtn.onclick = async () => {
      if (!selectedGuild) return;
<<<<<<< HEAD
      if (!selectedGuild.installed) {
        renderStatus('warning', 'Invite the bot first', 'Add AutoBump so we can relay the /bump command.');
        return;
      }
=======
>>>>>>> cacb2219
      const selectedChannel = channelsEl.value;
      if (!selectedChannel) {
        renderStatus('error', 'Channel required', 'Choose the channel you would like to send /bump in.');
        return;
      }
      renderStatus('info', 'Triggering bump…', 'We are relaying the /bump command to the partner bot.');
      try {
        const r = await fetch('/api/bump', {
          method: 'POST',
          headers: { 'Content-Type': 'application/json' },
          body: JSON.stringify({ guildId: selectedGuild.id, channelId: selectedChannel })
        });
        const data = await r.json();
        if (data.ok) {
          renderStatus('success', 'Bump command executed successfully!');
        } else if (data.cooldown) {
          const embed = data.embed || {};
          renderStatus('warning', embed.title || 'Cooldown in effect', embed.description || 'The partner bot reported a cooldown.');
        } else {
          const embed = data.embed || {};
          renderStatus('error', embed.title || 'Bump command failed', embed.description || 'Please check the bot permissions and try again.');
        }
      } catch (err) {
        console.error(err);
        renderStatus('error', 'Unexpected error', 'Something went wrong while calling /bump.');
      }
    };

    loadGuilds();
  </script>
</body>
</html><|MERGE_RESOLUTION|>--- conflicted
+++ resolved
@@ -84,7 +84,6 @@
     function clearStatus() {
       statusEl.innerHTML = '';
     }
-<<<<<<< HEAD
 
     function setConfigDisabled(disabled) {
       [channelsEl, intervalEl, messageEl].forEach(el => {
@@ -96,8 +95,6 @@
         bumpBtn.disabled = true;
       }
     }
-=======
->>>>>>> cacb2219
 
     async function loadGuilds() {
       const r = await fetch('/api/guilds');
@@ -121,9 +118,6 @@
       guildTitle.textContent = 'Configure: ' + (g.name || g.id);
       configSection.hidden = false;
       clearStatus();
-<<<<<<< HEAD
-=======
-
       const rc = await fetch('/api/channels?guild_id=' + g.id);
       const data = await rc.json();
       channelsEl.innerHTML = '';
@@ -133,7 +127,6 @@
         opt.textContent = ch.name;
         channelsEl.appendChild(opt);
       });
->>>>>>> cacb2219
 
       if (!g.installed) {
         setConfigDisabled(true);
@@ -185,13 +178,9 @@
     }
 
     channelsEl.onchange = () => {
-<<<<<<< HEAD
       if (!channelsEl.disabled) {
         bumpBtn.disabled = !channelsEl.value;
       }
-=======
-      bumpBtn.disabled = !channelsEl.value;
->>>>>>> cacb2219
     };
 
     saveBtn.onclick = async () => {
@@ -220,13 +209,10 @@
 
     removeBtn.onclick = async () => {
       if (!selectedGuild) return;
-<<<<<<< HEAD
       if (!selectedGuild.installed) {
         renderStatus('warning', 'Invite the bot first', 'Add AutoBump before managing automation for this server.');
         return;
       }
-=======
->>>>>>> cacb2219
       renderStatus('info', 'Removing schedule…');
       const r = await fetch('/api/remove', { method: 'POST', headers: { 'Content-Type': 'application/json' }, body: JSON.stringify({ guildId: selectedGuild.id }) });
       const data = await r.json();
@@ -241,13 +227,10 @@
 
     bumpBtn.onclick = async () => {
       if (!selectedGuild) return;
-<<<<<<< HEAD
       if (!selectedGuild.installed) {
         renderStatus('warning', 'Invite the bot first', 'Add AutoBump so we can relay the /bump command.');
         return;
       }
-=======
->>>>>>> cacb2219
       const selectedChannel = channelsEl.value;
       if (!selectedChannel) {
         renderStatus('error', 'Channel required', 'Choose the channel you would like to send /bump in.');
