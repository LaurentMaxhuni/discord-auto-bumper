<!doctype html>
<html>
<head>
  <meta charset="utf-8">
  <meta name="viewport" content="width=device-width, initial-scale=1">
  <title>Discord Bump Dashboard</title>
  <link rel="stylesheet" href="/style.css">
</head>
<body class="dashboard">
  <header class="topbar">
    <a class="brand" href="/">AutoBump</a>
    <nav class="nav-links">
      <a href="/">Home</a>
      <a href="/terms">Terms</a>
      <a href="/privacy">Privacy</a>
    </nav>
    <div class="user">
      <span class="chip">Logged in as <strong><%= user.username %></strong></span>
      <a class="btn small secondary" href="/logout">Logout</a>
    </div>
  </header>

  <main>
    <section class="card">
      <div class="card-heading">
        <div>
          <h2>Servers</h2>
          <p class="muted">Select a server to adjust scheduling and trigger bumps instantly.</p>
        </div>
      </div>
      <div id="guilds" class="grid"></div>
    </section>

    <section class="card" id="config-section" hidden>
      <div class="card-heading">
        <div>
          <h2 id="guildTitle">Configure</h2>
          <p class="muted">Fine tune automation, then launch the partner bot's /bump right from here.</p>
        </div>
        <button id="bumpBtn" class="accent" disabled>Trigger /bump</button>
      </div>
      <div class="field-grid">
        <label>Channel
          <select id="channels"></select>
        </label>
        <label>Interval (minutes)
          <input id="interval" type="number" min="1" value="120">
        </label>
        <label>Message
          <input id="message" type="text" maxlength="2000" value="Bumped! 🚀">
        </label>
      </div>
      <div class="row">
        <button id="saveBtn">Save Schedule</button>
        <button id="removeBtn" class="danger">Remove Schedule</button>
      </div>
      <div id="status" class="status"></div>
    </section>
  </main>

  <script>
    const guildsEl = document.getElementById('guilds');
    const configSection = document.getElementById('config-section');
    const guildTitle = document.getElementById('guildTitle');
    const channelsEl = document.getElementById('channels');
    const intervalEl = document.getElementById('interval');
    const messageEl = document.getElementById('message');
    const saveBtn = document.getElementById('saveBtn');
    const removeBtn = document.getElementById('removeBtn');
    const bumpBtn = document.getElementById('bumpBtn');
    const statusEl = document.getElementById('status');
    let selectedGuild = null;
    let selectedConfig = null;

    function renderStatus(variant, title, description = '') {
      statusEl.innerHTML = `
        <div class="embed embed--${variant}">
          <div class="embed-title">${title}</div>
          ${description ? `<div class="embed-desc">${description}</div>` : ''}
        </div>
      `;
    }

    function clearStatus() {
      statusEl.innerHTML = '';
    }

    function setConfigDisabled(disabled) {
      [channelsEl, intervalEl, messageEl].forEach(el => {
        el.disabled = disabled;
      });
      saveBtn.disabled = disabled;
      removeBtn.disabled = disabled;
      if (disabled) {
        bumpBtn.disabled = true;
      }
    }

    async function loadGuilds() {
      const r = await fetch('/api/guilds');
      const data = await r.json();
      guildsEl.innerHTML = '';
      data.guilds.forEach(g => {
        const div = document.createElement('div');
<<<<<<< HEAD
        div.className = 'guild';
        const title = document.createElement('span');
        title.textContent = g.name || g.id;
        div.appendChild(title);

        if (g.hasBot) {
          div.title = 'Configure this server';
          div.onclick = () => selectGuild(g, data.config[g.id]);
        } else {
          const btn = document.createElement('a');
          btn.textContent = 'Invite Bot';
          btn.href = g.inviteUrl || ('/invite?guild_id=' + encodeURIComponent(g.id));
          btn.target = '_blank';
          btn.rel = 'noopener';
          btn.className = 'accent';
          btn.style.marginTop = '8px';
          div.appendChild(btn);
          div.style.opacity = '0.85';
          div.style.cursor = 'default';
        }

=======
        div.className = 'guild' + (g.installed ? '' : ' guild--missing');
        div.innerHTML = `
          <span>${g.name || g.id}</span>
          ${g.installed ? '' : '<span class="badge">Add bot</span>'}
        `;
        div.onclick = () => selectGuild(g, data.config[g.id]);
>>>>>>> ca4e470a
        guildsEl.appendChild(div);
      });
    }

    async function selectGuild(g, cfg) {
      selectedGuild = g;
      selectedConfig = cfg || null;
      guildTitle.textContent = 'Configure: ' + (g.name || g.id);
      configSection.hidden = false;
      clearStatus();

      if (!g.installed) {
        setConfigDisabled(true);
        channelsEl.innerHTML = '';
        intervalEl.value = cfg?.intervalMinutes || 120;
        messageEl.value = cfg?.message || 'Bumped! 🚀';
        renderStatus(
          'warning',
          'Add AutoBump to continue',
          `This server doesn't have the AutoBump bot yet. <a href="${g.inviteUrl}" target="_blank" rel="noopener">Invite the bot</a> to relay the /bump command.`
        );
        return;
      }

<<<<<<< HEAD
      // Enable manual trigger for the selected channel even if not saved
      bumpBtn.disabled = channelsEl.options.length === 0;
=======
      setConfigDisabled(true);
      renderStatus('info', 'Loading channels…', 'Retrieving text channels where the bot can run /bump.');
      try {
        const rc = await fetch('/api/channels?guild_id=' + g.id);
        if (!rc.ok) {
          const errBody = await rc.json().catch(() => ({}));
          throw new Error(errBody.error || 'Unable to fetch channels.');
        }
        const data = await rc.json();
        channelsEl.innerHTML = '';
        data.channels.forEach(ch => {
          const opt = document.createElement('option');
          opt.value = ch.id;
          opt.textContent = ch.name;
          channelsEl.appendChild(opt);
        });

        if (cfg) {
          channelsEl.value = cfg.channelId;
          intervalEl.value = cfg.intervalMinutes || 120;
          messageEl.value = cfg.message || 'Bumped! 🚀';
        } else {
          intervalEl.value = 120;
          messageEl.value = 'Bumped! 🚀';
        }

        clearStatus();
        setConfigDisabled(false);
        bumpBtn.disabled = !channelsEl.value;
      } catch (err) {
        renderStatus('error', 'Channel load failed', err.message || 'Please try again later.');
        bumpBtn.disabled = true;
      }
>>>>>>> ca4e470a
    }
    channelsEl.onchange = () => {
      if (!channelsEl.disabled) {
        bumpBtn.disabled = !channelsEl.value;
      }
    };

    saveBtn.onclick = async () => {
      if (!selectedGuild) return;
      if (!selectedGuild.installed) {
        renderStatus('warning', 'Invite the bot first', 'Add AutoBump to this server to configure schedules.');
        return;
      }
      const body = {
        guildId: selectedGuild.id,
        channelId: channelsEl.value,
        intervalMinutes: Number(intervalEl.value) || 120,
        message: messageEl.value
      };
      renderStatus('info', 'Saving configuration…', 'Updating your automatic bump schedule.');
      const r = await fetch('/api/save', { method: 'POST', headers: { 'Content-Type': 'application/json' }, body: JSON.stringify(body) });
      const data = await r.json();
      if (data.ok) {
        selectedConfig = data.config;
        renderStatus('success', 'Schedule saved!', 'Your bump schedule is active and will use the external /bump command.');
        bumpBtn.disabled = !channelsEl.value;
      } else {
        renderStatus('error', 'Save failed', data.error || 'Please try again.');
      }
    };

    removeBtn.onclick = async () => {
      if (!selectedGuild) return;
      if (!selectedGuild.installed) {
        renderStatus('warning', 'Invite the bot first', 'Add AutoBump before managing automation for this server.');
        return;
      }
      renderStatus('info', 'Removing schedule…');
      const r = await fetch('/api/remove', { method: 'POST', headers: { 'Content-Type': 'application/json' }, body: JSON.stringify({ guildId: selectedGuild.id }) });
      const data = await r.json();
      if (data.ok) {
        selectedConfig = null;
<<<<<<< HEAD
        bumpBtn.disabled = channelsEl.options.length === 0;
=======
        bumpBtn.disabled = !channelsEl.value;
>>>>>>> ca4e470a
        renderStatus('success', 'Schedule removed', 'Automation is turned off for this server.');
      } else {
        renderStatus('error', 'Removal failed', data.error || 'Please try again.');
      }
    };

    bumpBtn.onclick = async () => {
      if (!selectedGuild) return;
      if (!selectedGuild.installed) {
        renderStatus('warning', 'Invite the bot first', 'Add AutoBump so we can relay the /bump command.');
        return;
      }
      const selectedChannel = channelsEl.value;
      if (!selectedChannel) {
        renderStatus('error', 'Channel required', 'Choose the channel you would like to send /bump in.');
        return;
      }
      renderStatus('info', 'Triggering bump…', 'We are relaying the /bump command to the partner bot.');
      try {
        const r = await fetch('/api/bump', {
          method: 'POST',
          headers: { 'Content-Type': 'application/json' },
<<<<<<< HEAD
          body: JSON.stringify({ guildId: selectedGuild.id, channelId: channelsEl.value })
=======
          body: JSON.stringify({ guildId: selectedGuild.id, channelId: selectedChannel })
>>>>>>> ca4e470a
        });
        const data = await r.json();
        if (data.ok) {
          renderStatus('success', 'Bump command executed successfully!');
        } else if (data.cooldown) {
          const embed = data.embed || {};
          renderStatus('warning', embed.title || 'Cooldown in effect', embed.description || 'The partner bot reported a cooldown.');
        } else {
          const embed = data.embed || {};
          renderStatus('error', embed.title || 'Bump command failed', embed.description || 'Please check the bot permissions and try again.');
        }
      } catch (err) {
        console.error(err);
        renderStatus('error', 'Unexpected error', 'Something went wrong while calling /bump.');
      }
    };

    loadGuilds();
  </script>
</body>
</html><|MERGE_RESOLUTION|>--- conflicted
+++ resolved
@@ -102,7 +102,6 @@
       guildsEl.innerHTML = '';
       data.guilds.forEach(g => {
         const div = document.createElement('div');
-<<<<<<< HEAD
         div.className = 'guild';
         const title = document.createElement('span');
         title.textContent = g.name || g.id;
@@ -124,14 +123,6 @@
           div.style.cursor = 'default';
         }
 
-=======
-        div.className = 'guild' + (g.installed ? '' : ' guild--missing');
-        div.innerHTML = `
-          <span>${g.name || g.id}</span>
-          ${g.installed ? '' : '<span class="badge">Add bot</span>'}
-        `;
-        div.onclick = () => selectGuild(g, data.config[g.id]);
->>>>>>> ca4e470a
         guildsEl.appendChild(div);
       });
     }
@@ -156,10 +147,6 @@
         return;
       }
 
-<<<<<<< HEAD
-      // Enable manual trigger for the selected channel even if not saved
-      bumpBtn.disabled = channelsEl.options.length === 0;
-=======
       setConfigDisabled(true);
       renderStatus('info', 'Loading channels…', 'Retrieving text channels where the bot can run /bump.');
       try {
@@ -177,29 +164,15 @@
           channelsEl.appendChild(opt);
         });
 
-        if (cfg) {
-          channelsEl.value = cfg.channelId;
-          intervalEl.value = cfg.intervalMinutes || 120;
-          messageEl.value = cfg.message || 'Bumped! 🚀';
-        } else {
-          intervalEl.value = 120;
-          messageEl.value = 'Bumped! 🚀';
-        }
-
-        clearStatus();
-        setConfigDisabled(false);
-        bumpBtn.disabled = !channelsEl.value;
-      } catch (err) {
-        renderStatus('error', 'Channel load failed', err.message || 'Please try again later.');
-        bumpBtn.disabled = true;
-      }
->>>>>>> ca4e470a
-    }
-    channelsEl.onchange = () => {
-      if (!channelsEl.disabled) {
-        bumpBtn.disabled = !channelsEl.value;
-      }
-    };
+      if (cfg) {
+        channelsEl.value = cfg.channelId;
+        intervalEl.value = cfg.intervalMinutes || 120;
+        messageEl.value = cfg.message || 'Bumped! 🚀';
+      }
+
+      // Enable manual trigger for the selected channel even if not saved
+      bumpBtn.disabled = channelsEl.options.length === 0;
+    }
 
     saveBtn.onclick = async () => {
       if (!selectedGuild) return;
@@ -236,11 +209,7 @@
       const data = await r.json();
       if (data.ok) {
         selectedConfig = null;
-<<<<<<< HEAD
         bumpBtn.disabled = channelsEl.options.length === 0;
-=======
-        bumpBtn.disabled = !channelsEl.value;
->>>>>>> ca4e470a
         renderStatus('success', 'Schedule removed', 'Automation is turned off for this server.');
       } else {
         renderStatus('error', 'Removal failed', data.error || 'Please try again.');
@@ -263,11 +232,7 @@
         const r = await fetch('/api/bump', {
           method: 'POST',
           headers: { 'Content-Type': 'application/json' },
-<<<<<<< HEAD
           body: JSON.stringify({ guildId: selectedGuild.id, channelId: channelsEl.value })
-=======
-          body: JSON.stringify({ guildId: selectedGuild.id, channelId: selectedChannel })
->>>>>>> ca4e470a
         });
         const data = await r.json();
         if (data.ok) {
