--- conflicted
+++ resolved
@@ -1,7 +1,4 @@
-<<<<<<< HEAD
-=======
-
->>>>>>> cacb2219
+
 * {
   box-sizing: border-box;
 }
@@ -166,14 +163,11 @@
   gap: 6px;
 }
 
-<<<<<<< HEAD
 .guild--missing {
   border-color: rgba(248, 113, 113, 0.65);
   background: linear-gradient(145deg, rgba(30, 41, 59, 0.85), rgba(71, 15, 15, 0.75));
 }
 
-=======
->>>>>>> cacb2219
 .guild span {
   font-weight: 600;
 }
@@ -184,7 +178,6 @@
   box-shadow: 0 12px 25px -15px #60a5fa;
 }
 
-<<<<<<< HEAD
 .badge {
   align-self: flex-start;
   padding: 2px 10px;
@@ -197,8 +190,6 @@
   letter-spacing: 0.04em;
 }
 
-=======
->>>>>>> cacb2219
 .field-grid {
   display: grid;
   gap: 12px;
