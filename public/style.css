--- conflicted
+++ resolved
@@ -1,7 +1,4 @@
-<<<<<<< HEAD
-=======
-
->>>>>>> 64a1e3ac
+
 * {
   box-sizing: border-box;
 }
