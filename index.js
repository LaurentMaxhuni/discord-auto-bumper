--- conflicted
+++ resolved
@@ -161,7 +161,6 @@
   }
 
   let commands = [];
-<<<<<<< HEAD
   async function tryGet(route, rawUrl) {
     try {
       return await client.rest.get(route);
@@ -173,25 +172,6 @@
       } catch (_) {}
       if (err?.status && err.status !== 404) throw err;
       return [];
-=======
-  try {
-    commands = await client.rest.get(
-      Routes.applicationGuildCommands(BUMP_APPLICATION_ID, guildId)
-    );
-  } catch (err) {
-    if (err.status === 404) {
-      // Some partner bots only expose global commands
-      console.warn(
-        `No guild-specific commands found for application ${BUMP_APPLICATION_ID} in guild ${guildId}`
-      );
-    } else {
-      console.error("Failed to fetch guild commands", err);
-      const { message, status } = normalizeDiscordError(err);
-      const wrapped = new Error(message);
-      wrapped.status = status;
-      wrapped.rawError = err.rawError;
-      throw wrapped;
->>>>>>> ca4e470a
     }
   }
 
@@ -201,23 +181,10 @@
     `${API_BASE}/applications/${BUMP_APPLICATION_ID}/guilds/${guildId}/commands`
   );
   if (!commands?.length) {
-<<<<<<< HEAD
     commands = await tryGet(
       Routes.applicationCommands(BUMP_APPLICATION_ID),
       `${API_BASE}/applications/${BUMP_APPLICATION_ID}/commands`
     );
-=======
-    try {
-      commands = await client.rest.get(Routes.applicationCommands(BUMP_APPLICATION_ID));
-    } catch (err) {
-      console.error("Failed to fetch global commands", err);
-      const { message, status } = normalizeDiscordError(err);
-      const wrapped = new Error(message);
-      wrapped.status = status;
-      wrapped.rawError = err.rawError;
-      throw wrapped;
-    }
->>>>>>> ca4e470a
   }
 
   const command = commands.find(
@@ -240,29 +207,15 @@
   const sessionId = await ensureGatewaySession();
   const command = await fetchExternalBumpCommand(guildId);
 
-<<<<<<< HEAD
   // discord.js Routes has no interactions() helper; use raw path
   await client.rest.post("/interactions", {
     body: {
-=======
-  const response = await fetch("https://discord.com/api/v10/interactions", {
-    method: "POST",
-    headers: {
-      Authorization: `Bot ${DISCORD_BOT_TOKEN}`,
-      "Content-Type": "application/json",
-    },
-    body: JSON.stringify({
->>>>>>> ca4e470a
       type: 2,
       application_id: BUMP_APPLICATION_ID,
       guild_id: guildId,
       channel_id: channelId,
       session_id: sessionId,
-<<<<<<< HEAD
       nonce: `${Date.now()}`,
-=======
-      nonce: Date.now().toString(),
->>>>>>> ca4e470a
       data: {
         id: command.id,
         type: command.type,
@@ -478,23 +431,7 @@
   });
 });
 
-<<<<<<< HEAD
 // API: list manageable guilds; include whether bot is present and an invite URL
-=======
-// API: list manageable guilds where the bot is present
-function buildBotInviteUrl(guildId) {
-  const url = new URL(OAUTH_AUTHORIZE);
-  url.searchParams.set("client_id", CLIENT_ID);
-  url.searchParams.set("scope", "bot applications.commands");
-  url.searchParams.set("permissions", String(2048));
-  if (guildId) {
-    url.searchParams.set("guild_id", guildId);
-    url.searchParams.set("disable_guild_select", "true");
-  }
-  return url.toString();
-}
-
->>>>>>> ca4e470a
 app.get("/api/guilds", loginRequired, async (req, res) => {
   try {
     await ensureClientReady();
@@ -507,7 +444,6 @@
     const MANAGE_GUILD = 0x20;
     const manageable = userGuilds
       .filter(
-<<<<<<< HEAD
         (g) => g.owner || (g.permissions & MANAGE_GUILD) === MANAGE_GUILD
       )
       .map((g) => {
@@ -528,18 +464,6 @@
           inviteUrl: url.toString(),
         };
       });
-=======
-        (g) =>
-          g && (g.owner || (g.permissions & MANAGE_GUILD) === MANAGE_GUILD)
-      )
-      .map((g) => ({
-        id: g.id,
-        name: g.name,
-        icon: g.icon,
-        installed: botGuildIds.has(g.id),
-        inviteUrl: buildBotInviteUrl(g.id),
-      }));
->>>>>>> ca4e470a
     res.json({ guilds: manageable, config });
   } catch (e) {
     console.error(e);
@@ -610,53 +534,32 @@
 // API: trigger bump command immediately
 app.post("/api/bump", loginRequired, async (req, res) => {
   const { guildId, channelId } = req.body || {};
+  const { guildId, channelId } = req.body || {};
   if (!guildId) return res.status(400).json({ error: "guildId required" });
 
-<<<<<<< HEAD
   const effectiveChannelId = channelId || config[guildId]?.channelId;
   if (!effectiveChannelId) {
-=======
-  const entry = config[guildId];
-  const targetChannel = channelId || entry?.channelId;
-  if (!targetChannel) {
->>>>>>> ca4e470a
     return res
       .status(400)
       .json({ error: "No channel provided or configured for this guild." });
   }
 
   try {
-<<<<<<< HEAD
     await executeExternalBump(guildId, effectiveChannelId);
-=======
-    await ensureClientReady();
-    await resolveTextChannel(guildId, targetChannel);
-    await executeExternalBump(guildId, targetChannel);
->>>>>>> ca4e470a
     res.json({ ok: true, message: "Bump command executed successfully!" });
   } catch (err) {
     console.error("Manual bump failed:", err);
     const rawMessage = err?.rawError?.message || err?.message || "";
-<<<<<<< HEAD
     const isCooldown = /cooldown|please wait/i.test(rawMessage);
     const description = isCooldown
       ? "Failed to execute bump command: Cooldown in effect."
       : `Failed to execute bump command.${rawMessage ? ` ${rawMessage}` : ""}`;
     res.status(isCooldown ? 200 : 500).json({
-=======
-    const isCooldown =
-      err?.status === 429 || /cooldown|try again/i.test(rawMessage);
-    const { message } = normalizeDiscordError(err);
-    const description = isCooldown
-      ? "Failed to execute bump command: Cooldown in effect."
-      : message || "Failed to execute bump command.";
-
-    res.status(200).json({
->>>>>>> ca4e470a
       ok: false,
       cooldown: isCooldown,
       error: message,
       embed: {
+        title: isCooldown ? "Cooldown Active" : "Bump command failed",
         title: isCooldown ? "Cooldown Active" : "Bump command failed",
         description,
       },
