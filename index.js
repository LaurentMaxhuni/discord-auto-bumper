--- conflicted
+++ resolved
@@ -66,7 +66,6 @@
   resolveReady = resolve;
 });
 
-<<<<<<< HEAD
 let latestSessionId = null;
 let resolveSessionReady;
 const sessionReadyPromise = new Promise((resolve) => {
@@ -79,14 +78,10 @@
   resolveSessionReady?.(sessionId);
   resolveSessionReady = null;
 }
-
-=======
->>>>>>> cacb2219
 function ensureClientReady() {
   if (client.isReady()) return Promise.resolve();
   return readyPromise;
 }
-<<<<<<< HEAD
 
 async function ensureGatewaySession() {
   await ensureClientReady();
@@ -100,8 +95,6 @@
   if (awaited) return awaited;
   throw new Error("Bot gateway session not ready yet");
 }
-=======
->>>>>>> cacb2219
 
 // Schedule management
 const intervals = new Map();
@@ -218,15 +211,7 @@
 }
 
 async function executeExternalBump(guildId, channelId) {
-<<<<<<< HEAD
   const sessionId = await ensureGatewaySession();
-=======
-  const sessionId = [...client.ws.shards.values()][0]?.sessionId;
-  if (!sessionId) {
-    throw new Error("Bot gateway session not ready yet");
-  }
-
->>>>>>> cacb2219
   const command = await fetchExternalBumpCommand(guildId);
 
   const response = await fetch("https://discord.com/api/v10/interactions", {
@@ -302,7 +287,6 @@
   markSessionReady(client.ws.shards.first()?.sessionId ?? null);
   Object.keys(config).forEach((gid) => scheduleGuild(gid));
   resolveReady?.();
-<<<<<<< HEAD
 });
 
 client.on(Events.ShardReady, (shardId) => {
@@ -311,8 +295,6 @@
 
 client.on(Events.ShardResume, (shardId) => {
   markSessionReady(client.ws.shards.get(shardId)?.sessionId ?? null);
-=======
->>>>>>> cacb2219
 });
 
 client.on(Events.InteractionCreate, async (interaction) => {
